
"""
DeepLabCut2.0 Toolbox (deeplabcut.org)
© A. & M. Mathis Labs
https://github.com/AlexEMG/DeepLabCut
Please see AUTHORS for contributors.

https://github.com/AlexEMG/DeepLabCut/blob/master/AUTHORS
Licensed under GNU Lesser General Public License v3.0

Adopted from DeeperCut by Eldar Insafutdinov
https://github.com/eldar/pose-tensorflow
"""


import os
import logging
import random as rand
from enum import Enum

import numpy as np
from numpy import array as arr
from numpy import concatenate as cat

import scipy.io as sio
<<<<<<< HEAD
from deeplabcut.utils.imageop import imread, imresize

=======
#from scipy.misc import imread, imresize
from deeplabcut.utils.auxfun_videos import imread, imresize
>>>>>>> b2253227
from deeplabcut.pose_estimation_tensorflow.dataset.pose_dataset import Batch, data_to_input, mirror_joints_map, CropImage, DataItem

class PoseDataset:
    def __init__(self, cfg):
        self.cfg = cfg
        self.data = self.load_dataset()
        self.num_images = len(self.data)
        if self.cfg.mirror:
            self.symmetric_joints = mirror_joints_map(cfg.all_joints, cfg.num_joints)
        self.curr_img = 0
        self.set_shuffle(cfg.shuffle)

    def load_dataset(self):
        cfg = self.cfg
        file_name = os.path.join(self.cfg.project_path,cfg.dataset)
        # Load Matlab file dataset annotation
        mlab = sio.loadmat(file_name)
        self.raw_data = mlab
        mlab = mlab['dataset']

        num_images = mlab.shape[1]
#        print('Dataset has {} images'.format(num_images))
        data = []
        has_gt = True

        for i in range(num_images):
            sample = mlab[0, i]

            item = DataItem()
            item.image_id = i
            item.im_path = sample[0][0]
            item.im_size = sample[1][0]
            if len(sample) >= 3:
                joints = sample[2][0][0]
#                print(sample)
                joint_id = joints[:, 0]
                # make sure joint ids are 0-indexed
                if joint_id.size != 0:
                    assert((joint_id < cfg.num_joints).any())
                joints[:, 0] = joint_id
                item.joints = [joints]
            else:
                has_gt = False
            #if cfg.crop:
            #    crop = sample[3][0] - 1
            #    item.crop = extend_crop(crop, cfg.crop_pad, item.im_size)
            data.append(item)

        self.has_gt = has_gt
        return data

    def set_test_mode(self, test_mode):
        self.has_gt = not test_mode

    def set_shuffle(self, shuffle):
        self.shuffle = shuffle
        if not shuffle:
            assert not self.cfg.mirror
            self.image_indices = np.arange(self.num_images)

    def mirror_joint_coords(self, joints, image_width):
        # horizontally flip the x-coordinate, keep y unchanged
        joints[:, 1] = image_width - joints[:, 1] - 1
        return joints

    def mirror_joints(self, joints, symmetric_joints, image_width):
        # joint ids are 0 indexed
        res = np.copy(joints)
        res = self.mirror_joint_coords(res, image_width)
        # swap the joint_id for a symmetric one
        joint_id = joints[:, 0].astype(int)
        res[:, 0] = symmetric_joints[joint_id]
        return res

    def shuffle_images(self):
        if self.cfg.deterministic:
            np.random.seed(42)
        num_images = self.num_images
        if self.cfg.mirror:
            image_indices = np.random.permutation(num_images * 2)
            self.mirrored = image_indices >= num_images
            image_indices[self.mirrored] = image_indices[self.mirrored] - num_images
            self.image_indices = image_indices
        else:
            self.image_indices = np.random.permutation(num_images)

    def num_training_samples(self):
        num = self.num_images
        if self.cfg.mirror:
            num *= 2
        return num

    def next_training_sample(self):
        if self.curr_img == 0 and self.shuffle:
            self.shuffle_images()

        curr_img = self.curr_img
        self.curr_img = (self.curr_img + 1) % self.num_training_samples()

        imidx = self.image_indices[curr_img]
        mirror = self.cfg.mirror and self.mirrored[curr_img]

        return imidx, mirror

    def get_training_sample(self, imidx):
        return self.data[imidx]

    def get_scale(self):
        cfg = self.cfg
        if cfg.deterministic:
            rand.seed(42)
        scale = cfg.global_scale
        if hasattr(cfg, 'scale_jitter_lo') and hasattr(cfg, 'scale_jitter_up'):
            scale_jitter = rand.uniform(cfg.scale_jitter_lo, cfg.scale_jitter_up)
            scale *= scale_jitter
        return scale

    def next_batch(self):
        while True:
            imidx, mirror = self.next_training_sample()
            data_item = self.get_training_sample(imidx)
            scale = self.get_scale()

            if not self.is_valid_size(data_item.im_size, scale):
                continue

            return self.make_batch(data_item, scale, mirror)

    def is_valid_size(self, image_size, scale):
        if hasattr(self.cfg, 'min_input_size') and hasattr(self.cfg, 'max_input_size'):
            input_width = image_size[2] * scale
            input_height = image_size[1] * scale
            if input_height < self.cfg.min_input_size or input_width < self.cfg.min_input_size:
                return False
            if input_height * input_width > self.cfg.max_input_size**2:
                return False

        return True

    def make_batch(self, data_item, scale, mirror):

        im_file = data_item.im_path
        logging.debug('image %s', im_file)
        logging.debug('mirror %r', mirror)

        #print(im_file, os.getcwd())
        #print(self.cfg.project_path)
        image = imread(os.path.join(self.cfg.project_path,im_file), mode='RGB')

        if self.has_gt:
            joints = np.copy(data_item.joints)

        if self.cfg.crop: #adapted cropping for DLC
            if np.random.rand()<self.cfg.cropratio:
                #1. get center of joints
                j=np.random.randint(np.shape(joints)[1]) #pick a random joint
                # draw random crop dimensions & subtract joint points
                #print(joints,j,'ahah')
                joints,image=CropImage(joints,image,joints[0,j,1],joints[0,j,2],self.cfg)

                #if self.has_gt:
                #    joints[0,:, 1] -= x0
                #    joints[0,:, 2] -= y0
                '''
                print(joints)
                import matplotlib.pyplot as plt
                plt.clf()
                plt.imshow(image)
                plt.plot(joints[0,:,1],joints[0,:,2],'.')
                plt.savefig("abc"+str(np.random.randint(int(1e6)))+".png")
                '''
            else:
                pass #no cropping!

        img = imresize(image, scale) if scale != 1 else image
        scaled_img_size = arr(img.shape[0:2])

        if mirror:
            img = np.fliplr(img)

        batch = {Batch.inputs: img}

        if self.has_gt:
            stride = self.cfg.stride

            if mirror:
                joints = [self.mirror_joints(person_joints, self.symmetric_joints, image.shape[1]) for person_joints in
                          joints]

            sm_size = np.ceil(scaled_img_size / (stride * 2)).astype(int) * 2

            scaled_joints = [person_joints[:, 1:3] * scale for person_joints in joints]

            joint_id = [person_joints[:, 0].astype(int) for person_joints in joints]
            part_score_targets, part_score_weights, locref_targets, locref_mask = self.compute_target_part_scoremap(
                joint_id, scaled_joints, data_item, sm_size, scale)

            batch.update({
                Batch.part_score_targets: part_score_targets,
                Batch.part_score_weights: part_score_weights,
                Batch.locref_targets: locref_targets,
                Batch.locref_mask: locref_mask
            })

        batch = {key: data_to_input(data) for (key, data) in batch.items()}

        batch[Batch.data_item] = data_item

        return batch

    def compute_target_part_scoremap(self, joint_id, coords, data_item, size, scale):
        stride = self.cfg.stride
        dist_thresh = self.cfg.pos_dist_thresh * scale
        num_joints = self.cfg.num_joints
        half_stride = stride / 2
        scmap = np.zeros(cat([size, arr([num_joints])]))
        locref_size = cat([size, arr([num_joints * 2])])
        locref_mask = np.zeros(locref_size)
        locref_map = np.zeros(locref_size)

        locref_scale = 1.0 / self.cfg.locref_stdev
        dist_thresh_sq = dist_thresh ** 2

        width = size[1]
        height = size[0]

        for person_id in range(len(coords)):
            for k, j_id in enumerate(joint_id[person_id]):
                joint_pt = coords[person_id][k, :]
                j_x = np.asscalar(joint_pt[0])
                j_y = np.asscalar(joint_pt[1])

                # don't loop over entire heatmap, but just relevant locations
                j_x_sm = round((j_x - half_stride) / stride)
                j_y_sm = round((j_y - half_stride) / stride)
                min_x = round(max(j_x_sm - dist_thresh - 1, 0))
                max_x = round(min(j_x_sm + dist_thresh + 1, width - 1))
                min_y = round(max(j_y_sm - dist_thresh - 1, 0))
                max_y = round(min(j_y_sm + dist_thresh + 1, height - 1))

                for j in range(min_y, max_y + 1):  # range(height):
                    pt_y = j * stride + half_stride
                    for i in range(min_x, max_x + 1):  # range(width):
                        # pt = arr([i*stride+half_stride, j*stride+half_stride])
                        # diff = joint_pt - pt
                        # The code above is too slow in python
                        pt_x = i * stride + half_stride
                        dx = j_x - pt_x
                        dy = j_y - pt_y
                        dist = dx ** 2 + dy ** 2
                        # print(la.norm(diff))
                        if dist <= dist_thresh_sq:
                            scmap[j, i, j_id] = 1
                            locref_mask[j, i, j_id * 2 + 0] = 1
                            locref_mask[j, i, j_id * 2 + 1] = 1
                            locref_map[j, i, j_id * 2 + 0] = dx * locref_scale
                            locref_map[j, i, j_id * 2 + 1] = dy * locref_scale

        weights = self.compute_scmap_weights(scmap.shape, joint_id, data_item)

        return scmap, weights, locref_map, locref_mask

    def compute_scmap_weights(self, scmap_shape, joint_id, data_item):
        cfg = self.cfg
        if cfg.weigh_only_present_joints:
            weights = np.zeros(scmap_shape)
            for person_joint_id in joint_id:
                for j_id in person_joint_id:
                    weights[:, :, j_id] = 1.0
        else:
            weights = np.ones(scmap_shape)
        return weights<|MERGE_RESOLUTION|>--- conflicted
+++ resolved
@@ -23,13 +23,8 @@
 from numpy import concatenate as cat
 
 import scipy.io as sio
-<<<<<<< HEAD
-from deeplabcut.utils.imageop import imread, imresize
-
-=======
 #from scipy.misc import imread, imresize
 from deeplabcut.utils.auxfun_videos import imread, imresize
->>>>>>> b2253227
 from deeplabcut.pose_estimation_tensorflow.dataset.pose_dataset import Batch, data_to_input, mirror_joints_map, CropImage, DataItem
 
 class PoseDataset:
