--- conflicted
+++ resolved
@@ -10,12 +10,8 @@
 from numpy import concatenate as cat
 
 import scipy.io as sio
-<<<<<<< HEAD
-from deeplabcut.utils.imageop import imread, imresize
-=======
 from deeplabcut.utils.auxfun_videos import imread, imresize
 #from scipy.misc import imread, imresize
->>>>>>> b2253227
 
 from deeplabcut.pose_estimation_tensorflow.dataset.pose_dataset import Batch, data_to_input, mirror_joints_map, CropImage, DataItem
 #from dataset.pose_dataset import Batch, data_to_input, mirror_joints_map, CropImage, DataItem
@@ -175,13 +171,6 @@
             if np.random.rand()<self.cfg.cropratio:
                 j=np.random.randint(np.shape(joints)[1]) #pick a random joint
                 joints,image=CropImage(joints,image,joints[0,j,1],joints[0,j,2],self.cfg)
-<<<<<<< HEAD
-
-                #if self.has_gt:
-                #    joints[0,:, 1] -= x0
-                #    joints[0,:, 2] -= y0
-=======
->>>>>>> b2253227
                 '''
                 print(joints)
                 import matplotlib.pyplot as plt
